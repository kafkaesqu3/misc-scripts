#!/bin/bash

apt-get update
apt-get -y install git build-essential python2.7 python2.7-dev python-pip libssl1.1 libssl-dev
git clone https://github.com/EmpireProject/Empire
STAGING_KEY = python -c "import string; from Crypto.Random import random; punctuation = '!#%&()*+,-./:;<=>?@[]^_{|}~'; print ''.join(random.sample(string.ascii_letters + string.digits + punctuation, 32))"
echo export $STAGING_KEY >> ~/.bashrc
source ~/.bashrc
cd Empire/setup
./install.sh

wget https://github.com/PowerShell/PowerShell/releases/download/v6.0.0-rc.2/powershell_6.0.0-rc.2-1.ubuntu.16.04_amd64.deb

if [ "$@" -ne 2 ]; then
	echo -e "\033[32m [*] Usage: ./get-cert.sh [domain]"
fi
domain=$1
echo -e "\033[32m [*] Installing Letsencrypt certbot"
apt-get install software-properties-common
add-apt-repository ppa:certbot/certbot
apt-get update
apt-get install python-certbot-apache

echo -e "\033[32m [*] Requesting certificate"
certbot certonly -d $domain --standalone --config /etc/letsencrypt/cli.ini --register-unsafely-without-email --agree-tos

echo -e "\033[32m [*] Stopping apache server"
service apache2 stop

cd /etc/letsencrypt/live/$domain
cat cert.pem privkey.pem > empire.pem
cp privkey.pem empire-priv.key
cp fullchain.pem empire-chain.pem

if [ -s /etc/letsencrypt/live/$domain/empire.pem]; then
	echo -e "\033[32m [*] SUCCESS: Your cert is at /etc/letsencrypt/live/$domain/empire.pem"
else
	echo -e "\033[31m [*] FAILURE no certificate detected" 
fi

echo -e "\033[32m [*] Generating resource file"

cat << EOF > /root/dev.rc
set Host https://$domain:443
set CertPath /etc/letsencrypt/live/$domain/
set Port 443
set ServerVersion nginx
set DefaultProfile /search?q=news&go=Search&qs=bs&form=QBRE|Mozilla/5.0 (Windows NT 6.3; Trident/7.0; rv:11.0) like Gecko
EOF

cat << EOF > /root/prod.rc
set Host https://$domain:443
set CertPath /etc/letsencrypt/live/$domain/
set Port 443
set ServerVersion nginx
set DefaultProfile /search?q=news&go=Search&qs=bs&form=QBRE|Mozilla/5.0 (Windows NT 6.3; Trident/7.0; rv:11.0) like Gecko|Accept:text/html,application/xhtml+xml,application/xml
set DefaultDelay 25
set DefaultJitter 0.3
set WorkingHours 08:00-17:00 
EOF

<<<<<<< HEAD
echo -e "\033[32m [*] Resource file: /root/improved_empire_$domain.rc"
=======
echo "wget --spider --force-html -r -l2 $url 2>&1 \
  | grep '^--' | awk '{ print $3 }' \
  | grep -v '\.\(css\|js\|png\|gif\|jpg\)$'
"

echo "Dont forget to change the html!"

echo -e "\033[32m [*] Resource file: /root/improved_empire_$domain.rc"

echo
>>>>>>> 6db485b5
<|MERGE_RESOLUTION|>--- conflicted
+++ resolved
@@ -59,9 +59,7 @@
 set WorkingHours 08:00-17:00 
 EOF
 
-<<<<<<< HEAD
 echo -e "\033[32m [*] Resource file: /root/improved_empire_$domain.rc"
-=======
 echo "wget --spider --force-html -r -l2 $url 2>&1 \
   | grep '^--' | awk '{ print $3 }' \
   | grep -v '\.\(css\|js\|png\|gif\|jpg\)$'
@@ -70,6 +68,3 @@
 echo "Dont forget to change the html!"
 
 echo -e "\033[32m [*] Resource file: /root/improved_empire_$domain.rc"
-
-echo
->>>>>>> 6db485b5
